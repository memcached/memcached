--- conflicted
+++ resolved
@@ -4,11 +4,8 @@
 #include <stdlib.h>
 #include <string.h>
 #include <sasl/saslplug.h>
-<<<<<<< HEAD
-=======
 
 char my_sasl_hostname[1025];
->>>>>>> dece7f87
 
 #ifdef HAVE_SASL_CB_GETCONF
 /* The locations we may search for a SASL config file if the user didn't
