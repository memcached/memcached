--- conflicted
+++ resolved
@@ -2675,12 +2675,10 @@
     APPEND_STAT("lru_crawler_tocrawl", "%lu", (unsigned long)settings.lru_crawler_tocrawl);
     APPEND_STAT("tail_repair_time", "%d", settings.tail_repair_time);
     APPEND_STAT("flush_enabled", "%s", settings.flush_enabled ? "yes" : "no");
-<<<<<<< HEAD
     APPEND_STAT("lease_flag", "%#4X", settings.lease_flag);
     APPEND_STAT("lease_mask", "%#4X", settings.lease_mask);
-=======
     APPEND_STAT("hash_algorithm", "%s", settings.hash_algorithm);
->>>>>>> e73bc2e5
+
 }
 
 static void conn_to_str(const conn *c, char *buf) {
