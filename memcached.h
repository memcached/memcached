/* -*- Mode: C; tab-width: 4; c-basic-offset: 4; indent-tabs-mode: nil -*- */

/** \file
 * The main memcached header holding commonly used data
 * structures and function prototypes.
 */

#ifdef HAVE_CONFIG_H
#include "config.h"
#endif

#include <sys/types.h>
#include <sys/socket.h>
#include <sys/time.h>
#include <netinet/in.h>
#include <event.h>
#include <netdb.h>
#include <pthread.h>
#include <unistd.h>

#include "protocol_binary.h"
#include "cache.h"

#include "sasl_defs.h"

/** Maximum length of a key. */
#define KEY_MAX_LENGTH 250

/** Size of an incr buf. */
#define INCR_MAX_STORAGE_LEN 24

#define DATA_BUFFER_SIZE 2048
#define UDP_READ_BUFFER_SIZE 65536
#define UDP_MAX_PAYLOAD_SIZE 1400
#define UDP_HEADER_SIZE 8
#define MAX_SENDBUF_SIZE (256 * 1024 * 1024)
/* I'm told the max length of a 64-bit num converted to string is 20 bytes.
 * Plus a few for spaces, \r\n, \0 */
#define SUFFIX_SIZE 24

/*
 * Size of lease data. it store nothing, but it should no less than the
 *  max length of a 32-bit number converted to string is 11 bytes.
 *  NOT including the ending '\r\n'
 *  record the left time before expire is return to client.
 */
#define LEASE_DATA_SIZE (11)

/** Initial size of list of items being returned by "get". */
#define ITEM_LIST_INITIAL 200

/** Initial size of list of CAS suffixes appended to "gets" lines. */
#define SUFFIX_LIST_INITIAL 20

/** Initial size of the sendmsg() scatter/gather array. */
#define IOV_LIST_INITIAL 400

/** Initial number of sendmsg() argument structures to allocate. */
#define MSG_LIST_INITIAL 10

/** High water marks for buffer shrinking */
#define READ_BUFFER_HIGHWAT 8192
#define ITEM_LIST_HIGHWAT 400
#define IOV_LIST_HIGHWAT 600
#define MSG_LIST_HIGHWAT 100

/* Binary protocol stuff */
#define MIN_BIN_PKT_LENGTH 16
#define BIN_PKT_HDR_WORDS (MIN_BIN_PKT_LENGTH/sizeof(uint32_t))

/* Initial power multiplier for the hash table */
#define HASHPOWER_DEFAULT 16

/*
 * We only reposition items in the LRU queue if they haven't been repositioned
 * in this many seconds. That saves us from churning on frequently-accessed
 * items.
 */
#define ITEM_UPDATE_INTERVAL 60

/* unistd.h is here */
#if HAVE_UNISTD_H
# include <unistd.h>
#endif

/* Slab sizing definitions. */
#define POWER_SMALLEST 1
#define POWER_LARGEST  200
#define CHUNK_ALIGN_BYTES 8
#define MAX_NUMBER_OF_SLAB_CLASSES (POWER_LARGEST + 1)

/** How long an object can reasonably be assumed to be locked before
    harvesting it on a low memory condition. Default: disabled. */
#define TAIL_REPAIR_TIME_DEFAULT 0

/* warning: don't use these macros with a function, as it evals its arg twice */
#define ITEM_get_cas(i) (((i)->it_flags & ITEM_CAS) ? \
        (i)->data->cas : (uint64_t)0)

#define ITEM_set_cas(i,v) { \
    if ((i)->it_flags & ITEM_CAS) { \
        (i)->data->cas = v; \
    } \
}

#define ITEM_key(item) (((char*)&((item)->data)) \
         + (((item)->it_flags & ITEM_CAS) ? sizeof(uint64_t) : 0))

#define ITEM_suffix(item) ((char*) &((item)->data) + (item)->nkey + 1 \
         + (((item)->it_flags & ITEM_CAS) ? sizeof(uint64_t) : 0))

#define ITEM_data(item) ((char*) &((item)->data) + (item)->nkey + 1 \
         + (item)->nsuffix \
         + (((item)->it_flags & ITEM_CAS) ? sizeof(uint64_t) : 0))

#define ITEM_ntotal(item) (sizeof(struct _stritem) + (item)->nkey + 1 \
         + (item)->nsuffix + (item)->nbytes \
         + (((item)->it_flags & ITEM_CAS) ? sizeof(uint64_t) : 0))

#define ITEM_lease_test(item) ((item)->it_flags & ITEM_LEASE)
#define lease_test(flag) (((flag)&settings.lease_mask)==settings.lease_flag)
#define lease_set(flag) ((flag)|=settings.lease_flag)

#define STAT_KEY_LEN 128
#define STAT_VAL_LEN 128

/** Append a simple stat with a stat name, value format and value */
#define APPEND_STAT(name, fmt, val) \
    append_stat(name, add_stats, c, fmt, val);

/** Append an indexed stat with a stat name (with format), value format
    and value */
#define APPEND_NUM_FMT_STAT(name_fmt, num, name, fmt, val)          \
    klen = snprintf(key_str, STAT_KEY_LEN, name_fmt, num, name);    \
    vlen = snprintf(val_str, STAT_VAL_LEN, fmt, val);               \
    add_stats(key_str, klen, val_str, vlen, c);

/** Common APPEND_NUM_FMT_STAT format. */
#define APPEND_NUM_STAT(num, name, fmt, val) \
    APPEND_NUM_FMT_STAT("%d:%s", num, name, fmt, val)

/**
 * Callback for any function producing stats.
 *
 * @param key the stat's key
 * @param klen length of the key
 * @param val the stat's value in an ascii form (e.g. text form of a number)
 * @param vlen length of the value
 * @parm cookie magic callback cookie
 */
typedef void (*ADD_STAT)(const char *key, const uint16_t klen,
                         const char *val, const uint32_t vlen,
                         const void *cookie);

/*
 * NOTE: If you modify this table you _MUST_ update the function state_text
 */
/**
 * Possible states of a connection.
 */
enum conn_states {
    conn_listening,  /**< the socket which listens for connections */
    conn_new_cmd,    /**< Prepare connection for next command */
    conn_waiting,    /**< waiting for a readable socket */
    conn_read,       /**< reading in a command line */
    conn_parse_cmd,  /**< try to parse a command from the input buffer */
    conn_write,      /**< writing out a simple response */
    conn_nread,      /**< reading in a fixed number of bytes */
    conn_swallow,    /**< swallowing unnecessary bytes w/o storing */
    conn_closing,    /**< closing this connection */
    conn_mwrite,     /**< writing out many items sequentially */
    conn_closed,     /**< connection is closed */
    conn_max_state   /**< Max state value (used for assertion) */
};

enum bin_substates {
    bin_no_state,
    bin_reading_set_header,
    bin_reading_cas_header,
    bin_read_set_value,
    bin_reading_get_key,
    bin_reading_stat,
    bin_reading_del_header,
    bin_reading_incr_header,
    bin_read_flush_exptime,
    bin_reading_sasl_auth,
    bin_reading_sasl_auth_data,
    bin_reading_touch_key,
};

enum protocol {
    ascii_prot = 3, /* arbitrary value. */
    binary_prot,
    negotiating_prot /* Discovering the protocol */
};

enum network_transport {
    local_transport, /* Unix sockets*/
    tcp_transport,
    udp_transport
};

enum item_lock_types {
    ITEM_LOCK_GRANULAR = 0,
    ITEM_LOCK_GLOBAL
};

#define IS_UDP(x) (x == udp_transport)

#define NREAD_ADD 1
#define NREAD_SET 2
#define NREAD_REPLACE 3
#define NREAD_APPEND 4
#define NREAD_PREPEND 5
#define NREAD_CAS 6

enum store_item_type {
    NOT_STORED=0, STORED, EXISTS, NOT_FOUND
};

enum delta_result_type {
    OK, NON_NUMERIC, EOM, DELTA_ITEM_NOT_FOUND, DELTA_ITEM_CAS_MISMATCH
};

/** Time relative to server start. Smaller than time_t on 64-bit systems. */
typedef unsigned int rel_time_t;

/** Stats stored per slab (and per thread). */
struct slab_stats {
    uint64_t  set_cmds;
    uint64_t  get_hits;
    uint64_t  touch_hits;
    uint64_t  delete_hits;
    uint64_t  cas_hits;
    uint64_t  lease_hits;
    uint64_t  cas_badval;
    uint64_t  lease_badval;
    uint64_t  lease_set;
    uint64_t  incr_hits;
    uint64_t  decr_hits;
};

/**
 * Stats stored per-thread.
 */
struct thread_stats {
    pthread_mutex_t   mutex;
    uint64_t          get_cmds;
    uint64_t          get_misses;
    uint64_t          touch_cmds;
    uint64_t          touch_misses;
    uint64_t          delete_misses;
    uint64_t          incr_misses;
    uint64_t          decr_misses;
    uint64_t          cas_misses;
    uint64_t          bytes_read;
    uint64_t          bytes_written;
    uint64_t          flush_cmds;
    uint64_t          conn_yields; /* # of yields for connections (-R option)*/
    uint64_t          auth_cmds;
    uint64_t          auth_errors;
    uint64_t          lease_cnt;
    uint64_t          lease_rewrite;
    uint64_t          lease_getss;
    uint64_t          lease_deletess;
    struct slab_stats slab_stats[MAX_NUMBER_OF_SLAB_CLASSES];
};

/**
 * Global stats.
 */
struct stats {
    pthread_mutex_t mutex;
    unsigned int  curr_items;
    unsigned int  total_items;
    uint64_t      curr_bytes;
    unsigned int  curr_conns;
    unsigned int  total_conns;
    uint64_t      rejected_conns;
    uint64_t      malloc_fails;
    unsigned int  reserved_fds;
    unsigned int  conn_structs;
    uint64_t      get_cmds;
    uint64_t      set_cmds;
    uint64_t      touch_cmds;
    uint64_t      get_hits;
    uint64_t      get_misses;
    uint64_t      touch_hits;
    uint64_t      touch_misses;
    uint64_t      evictions;
    uint64_t      reclaimed;
    time_t        started;          /* when the process was started */
    bool          accepting_conns;  /* whether we are currently accepting */
    uint64_t      listen_disabled_num;
    unsigned int  hash_power_level; /* Better hope it's not over 9000 */
    uint64_t      hash_bytes;       /* size used for hash tables */
    bool          hash_is_expanding; /* If the hash table is being expanded */
    uint64_t      expired_unfetched; /* items reclaimed but never touched */
    uint64_t      evicted_unfetched; /* items evicted but never touched */
    bool          slab_reassign_running; /* slab reassign in progress */
    uint64_t      slabs_moved;       /* times slabs were moved around */
    bool          lru_crawler_running; /* crawl in progress */
};

#define MAX_VERBOSITY_LEVEL 2

/* When adding a setting, be sure to update process_stat_settings */
/**
 * Globally accessible settings as derived from the commandline.
 */
struct settings {
    size_t maxbytes;
    int maxconns;
    int port;
    int udpport;
    char *inter;
    int verbose;
    rel_time_t oldest_live; /* ignore existing items older than this */
    int evict_to_free;
    char *socketpath;   /* path to unix socket if using local socket */
    int access;  /* access mask (a la chmod) for unix domain socket */
    double factor;          /* chunk size growth factor */
    int chunk_size;
    int num_threads;        /* number of worker (without dispatcher) libevent threads to run */
    int num_threads_per_udp; /* number of worker threads serving each udp socket */
    char prefix_delimiter;  /* character that marks a key prefix (for stats) */
    int detail_enabled;     /* nonzero if we're collecting detailed stats */
    int reqs_per_event;     /* Maximum number of io to process on each
                               io-event. */
    bool use_cas;
    enum protocol binding_protocol;
    int backlog;
    int item_size_max;        /* Maximum item size, and upper end for slabs */
    bool sasl;              /* SASL on/off */
    bool maxconns_fast;     /* Whether or not to early close connections */
    bool lru_crawler;        /* Whether or not to enable the autocrawler thread */
    bool slab_reassign;     /* Whether or not slab reassignment is allowed */
    int slab_automove;     /* Whether or not to automatically move slabs */
    int hashpower_init;     /* Starting hash power level */
    bool shutdown_command; /* allow shutdown command */
    int tail_repair_time;   /* LRU tail refcount leak repair time */
    bool flush_enabled;     /* flush_all enabled */
<<<<<<< HEAD
    uint16_t lease_flag;       /* lease enabled and specify the flag return to client if item is a lease. 0: disable */
    uint16_t lease_mask;  /* lease flag mask. it specify which bits of the flag are use as a lease flags  */
=======
    char *hash_algorithm;     /* Hash algorithm in use */
    int lru_crawler_sleep;  /* Microsecond sleep between items */
    uint32_t lru_crawler_tocrawl; /* Number of items to crawl per run */
>>>>>>> e73bc2e5
};

extern struct stats stats;
extern time_t process_started;
extern struct settings settings;

#define ITEM_LINKED 1
#define ITEM_CAS 2

/* temp */
#define ITEM_SLABBED 4

#define ITEM_FETCHED 8
#define ITEM_LEASE 16
/**
 * Structure for storing items within memcached.
 */
typedef struct _stritem {
    struct _stritem *next;
    struct _stritem *prev;
    struct _stritem *h_next;    /* hash chain next */
    rel_time_t      time;       /* least recent access */
    rel_time_t      exptime;    /* expire time */
    int             nbytes;     /* size of data */
    unsigned short  refcount;
    uint8_t         nsuffix;    /* length of flags-and-length string */
    uint8_t         it_flags;   /* ITEM_* above */
    uint8_t         slabs_clsid;/* which slab class we're in */
    uint8_t         nkey;       /* key length, w/terminating null and padding */
    /* this odd type prevents type-punning issues when we do
     * the little shuffle to save space when not using CAS. */
    union {
        uint64_t cas;
        char end;
    } data[];
    /* if it_flags & ITEM_CAS we have 8 bytes CAS */
    /* then null-terminated key */
    /* then " flags length\r\n" (no terminating null) */
    /* then data with terminating \r\n (no terminating null; it's binary!) */
} item;

typedef struct {
    struct _stritem *next;
    struct _stritem *prev;
    struct _stritem *h_next;    /* hash chain next */
    rel_time_t      time;       /* least recent access */
    rel_time_t      exptime;    /* expire time */
    int             nbytes;     /* size of data */
    unsigned short  refcount;
    uint8_t         nsuffix;    /* length of flags-and-length string */
    uint8_t         it_flags;   /* ITEM_* above */
    uint8_t         slabs_clsid;/* which slab class we're in */
    uint8_t         nkey;       /* key length, w/terminating null and padding */
    uint32_t        remaining;  /* Max keys to crawl per slab per invocation */
} crawler;

typedef struct {
    pthread_t thread_id;        /* unique ID of this thread */
    struct event_base *base;    /* libevent handle this thread uses */
    struct event notify_event;  /* listen event for notify pipe */
    int notify_receive_fd;      /* receiving end of notify pipe */
    int notify_send_fd;         /* sending end of notify pipe */
    struct thread_stats stats;  /* Stats generated by this thread */
    struct conn_queue *new_conn_queue; /* queue of new connections to handle */
    cache_t *suffix_cache;      /* suffix cache */
    uint8_t item_lock_type;     /* use fine-grained or global item lock */
} LIBEVENT_THREAD;

typedef struct {
    pthread_t thread_id;        /* unique ID of this thread */
    struct event_base *base;    /* libevent handle this thread uses */
} LIBEVENT_DISPATCHER_THREAD;

/**
 * The structure representing a connection into memcached.
 */
typedef struct conn conn;
struct conn {
    int    sfd;
    sasl_conn_t *sasl_conn;
    bool authenticated;
    enum conn_states  state;
    enum bin_substates substate;
    rel_time_t last_cmd_time;
    struct event event;
    short  ev_flags;
    short  which;   /** which events were just triggered */

    char   *rbuf;   /** buffer to read commands into */
    char   *rcurr;  /** but if we parsed some already, this is where we stopped */
    int    rsize;   /** total allocated size of rbuf */
    int    rbytes;  /** how much data, starting from rcur, do we have unparsed */

    char   *wbuf;
    char   *wcurr;
    int    wsize;
    int    wbytes;
    /** which state to go into after finishing current write */
    enum conn_states  write_and_go;
    void   *write_and_free; /** free this memory after finishing writing */

    char   *ritem;  /** when we read in an item's value, it goes here */
    int    rlbytes;

    /* data for the nread state */

    /**
     * item is used to hold an item structure created after reading the command
     * line of set/add/replace commands, but before we finished reading the actual
     * data. The data is read into ITEM_data(item) to avoid extra copying.
     */

    void   *item;     /* for commands set/add/replace  */

    /* data for the swallow state */
    int    sbytes;    /* how many bytes to swallow */

    /* data for the mwrite state */
    struct iovec *iov;
    int    iovsize;   /* number of elements allocated in iov[] */
    int    iovused;   /* number of elements used in iov[] */

    struct msghdr *msglist;
    int    msgsize;   /* number of elements allocated in msglist[] */
    int    msgused;   /* number of elements used in msglist[] */
    int    msgcurr;   /* element in msglist[] being transmitted now */
    int    msgbytes;  /* number of bytes in current msg */

    item   **ilist;   /* list of items to write out */
    int    isize;
    item   **icurr;
    int    ileft;

    char   **suffixlist;
    int    suffixsize;
    char   **suffixcurr;
    int    suffixleft;

    enum protocol protocol;   /* which protocol this connection speaks */
    enum network_transport transport; /* what transport is used by this connection */

    /* data for UDP clients */
    int    request_id; /* Incoming UDP request ID, if this is a UDP "connection" */
    struct sockaddr_in6 request_addr; /* udp: Who sent the most recent request */
    socklen_t request_addr_size;
    unsigned char *hdrbuf; /* udp packet headers */
    int    hdrsize;   /* number of headers' worth of space is allocated */

    bool   noreply;   /* True if the reply should not be sent. */
    /* current stats command */
    struct {
        char *buffer;
        size_t size;
        size_t offset;
    } stats;

    /* Binary protocol stuff */
    /* This is where the binary header goes */
    protocol_binary_request_header binary_header;
    uint64_t cas; /* the cas to return */
    short cmd; /* current command being processed */
    int opaque;
    int keylen;
    conn   *next;     /* Used for generating a list of conn structures */
    LIBEVENT_THREAD *thread; /* Pointer to the thread object serving this connection */
};

/* array of conn structures, indexed by file descriptor */
extern conn **conns;

/* current time of day (updated periodically) */
extern volatile rel_time_t current_time;

/* TODO: Move to slabs.h? */
extern volatile int slab_rebalance_signal;

struct slab_rebalance {
    void *slab_start;
    void *slab_end;
    void *slab_pos;
    int s_clsid;
    int d_clsid;
    int busy_items;
    uint8_t done;
};

extern struct slab_rebalance slab_rebal;

/*
 * Functions
 */
void do_accept_new_conns(const bool do_accept);
enum delta_result_type do_add_delta(conn *c, const char *key,
                                    const size_t nkey, const bool incr,
                                    const int64_t delta, char *buf,
                                    uint64_t *cas, const uint32_t hv);
enum store_item_type do_store_item(item *item, int comm, conn* c, const uint32_t hv);
conn *conn_new(const int sfd, const enum conn_states init_state, const int event_flags, const int read_buffer_size, enum network_transport transport, struct event_base *base);
extern int daemonize(int nochdir, int noclose);

static inline int mutex_lock(pthread_mutex_t *mutex)
{
    while (pthread_mutex_trylock(mutex));
    return 0;
}

#define mutex_unlock(x) pthread_mutex_unlock(x)

#include "stats.h"
#include "slabs.h"
#include "assoc.h"
#include "items.h"
#include "trace.h"
#include "hash.h"
#include "util.h"

/*
 * Functions such as the libevent-related calls that need to do cross-thread
 * communication in multithreaded mode (rather than actually doing the work
 * in the current thread) are called via "dispatch_" frontends, which are
 * also #define-d to directly call the underlying code in singlethreaded mode.
 */

void thread_init(int nthreads, struct event_base *main_base);
int  dispatch_event_add(int thread, conn *c);
void dispatch_conn_new(int sfd, enum conn_states init_state, int event_flags, int read_buffer_size, enum network_transport transport);

/* Lock wrappers for cache functions that are called from main loop. */
enum delta_result_type add_delta(conn *c, const char *key,
                                 const size_t nkey, const int incr,
                                 const int64_t delta, char *buf,
                                 uint64_t *cas);
void accept_new_conns(const bool do_accept);
conn *conn_from_freelist(void);
bool  conn_add_to_freelist(conn *c);
int   is_listen_thread(void);
item *item_alloc(char *key, size_t nkey, int flags, rel_time_t exptime, int nbytes);
char *item_cachedump(const unsigned int slabs_clsid, const unsigned int limit, unsigned int *bytes);
void  item_flush_expired(void);
item *item_get(const char *key, const size_t nkey);
item *item_touch(const char *key, const size_t nkey, uint32_t exptime);
int   item_link(item *it);
void  item_remove(item *it);
int   item_replace(item *it, item *new_it, const uint32_t hv);
void  item_stats(ADD_STAT add_stats, void *c);
void  item_stats_totals(ADD_STAT add_stats, void *c);
void  item_stats_sizes(ADD_STAT add_stats, void *c);
void  item_unlink(item *it);
void  item_update(item *it);
uint64_t item_add_lease(char *key, const size_t nkey,rel_time_t exptime);

void item_lock_global(void);
void item_unlock_global(void);
void item_lock(uint32_t hv);
void *item_trylock(uint32_t hv);
void item_trylock_unlock(void *arg);
void item_unlock(uint32_t hv);
void switch_item_lock_type(enum item_lock_types type);
unsigned short refcount_incr(unsigned short *refcount);
unsigned short refcount_decr(unsigned short *refcount);
void STATS_LOCK(void);
void STATS_UNLOCK(void);
void threadlocal_stats_reset(void);
void threadlocal_stats_aggregate(struct thread_stats *stats);
void slab_stats_aggregate(struct thread_stats *stats, struct slab_stats *out);

/* Stat processing functions */
void append_stat(const char *name, ADD_STAT add_stats, conn *c,
                 const char *fmt, ...);

enum store_item_type store_item(item *item, int comm, conn *c);

#if HAVE_DROP_PRIVILEGES
extern void drop_privileges(void);
#else
#define drop_privileges()
#endif

/* If supported, give compiler hints for branch prediction. */
#if !defined(__GNUC__) || (__GNUC__ == 2 && __GNUC_MINOR__ < 96)
#define __builtin_expect(x, expected_value) (x)
#endif

#define likely(x)       __builtin_expect((x),1)
#define unlikely(x)     __builtin_expect((x),0)<|MERGE_RESOLUTION|>--- conflicted
+++ resolved
@@ -340,14 +340,11 @@
     bool shutdown_command; /* allow shutdown command */
     int tail_repair_time;   /* LRU tail refcount leak repair time */
     bool flush_enabled;     /* flush_all enabled */
-<<<<<<< HEAD
     uint16_t lease_flag;       /* lease enabled and specify the flag return to client if item is a lease. 0: disable */
     uint16_t lease_mask;  /* lease flag mask. it specify which bits of the flag are use as a lease flags  */
-=======
     char *hash_algorithm;     /* Hash algorithm in use */
     int lru_crawler_sleep;  /* Microsecond sleep between items */
     uint32_t lru_crawler_tocrawl; /* Number of items to crawl per run */
->>>>>>> e73bc2e5
 };
 
 extern struct stats stats;
