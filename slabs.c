/* -*- Mode: C; tab-width: 4; c-basic-offset: 4; indent-tabs-mode: nil -*- */
/*
 * Slabs memory allocation, based on powers-of-N. Slabs are up to 1MB in size
 * and are divided into chunks. The chunk sizes start off at the size of the
 * "item" structure plus space for a small key and value. They increase by
 * a multiplier factor from there, up to half the maximum slab size. The last
 * slab size is always 1MB, since that's the maximum item size allowed by the
 * memcached protocol.
 */
#include "memcached.h"
#include <sys/mman.h>
#include <sys/stat.h>
#include <sys/socket.h>
#include <sys/resource.h>
#include <fcntl.h>
#include <netinet/in.h>
#include <errno.h>
#include <stdlib.h>
#include <stdio.h>
#include <string.h>
#include <signal.h>
#include <assert.h>
#include <pthread.h>

//#define DEBUG_SLAB_MOVER
/* powers-of-N allocation structures */

typedef struct {
    unsigned int size;      /* sizes of items */
    unsigned int perslab;   /* how many items per slab */

    void *slots;           /* list of item ptrs */
    unsigned int sl_curr;   /* total free items in list */

    unsigned int slabs;     /* how many slabs were allocated for this class */

    void **slab_list;       /* array of slab pointers */
    unsigned int list_size; /* size of prev array */
} slabclass_t;

static slabclass_t slabclass[MAX_NUMBER_OF_SLAB_CLASSES];
static size_t mem_limit = 0;
static size_t mem_malloced = 0;
/* If the memory limit has been hit once. Used as a hint to decide when to
 * early-wake the LRU maintenance thread */
static bool mem_limit_reached = false;
static int power_largest;

static void *mem_base = NULL;
static void *mem_current = NULL;
static size_t mem_avail = 0;
#ifdef EXTSTORE
static void *storage  = NULL;
#endif
/**
 * Access to the slab allocator is protected by this lock
 */
static pthread_mutex_t slabs_lock = PTHREAD_MUTEX_INITIALIZER;
static pthread_mutex_t slabs_rebalance_lock = PTHREAD_MUTEX_INITIALIZER;

/*
 * Forward Declarations
 */
static int grow_slab_list (const unsigned int id);
static int do_slabs_newslab(const unsigned int id);
static void *memory_allocate(size_t size);

/* Preallocate as many slab pages as possible (called from slabs_init)
   on start-up, so users don't get confused out-of-memory errors when
   they do have free (in-slab) space, but no space to make new slabs.
   if maxslabs is 18 (POWER_LARGEST - POWER_SMALLEST + 1), then all
   slab types can be made.  if max memory is less than 18 MB, only the
   smaller ones will be made.  */
static void slabs_preallocate (const unsigned int maxslabs);
#ifdef EXTSTORE
void slabs_set_storage(void *arg) {
    storage = arg;
}
#endif
/*
 * Figures out which slab class (chunk size) is required to store an item of
 * a given size.
 *
 * Given object size, return id to use when allocating/freeing memory for object
 * 0 means error: can't store such a large object
 */

unsigned int slabs_clsid(const size_t size) {
    int res = POWER_SMALLEST;

    if (size == 0 || size > settings.item_size_max)
        return 0;
    while (size > slabclass[res].size)
        if (res++ == power_largest)     /* won't fit in the biggest slab */
            return power_largest;
    return res;
}

unsigned int slabs_size(const int clsid) {
    return slabclass[clsid].size;
}

// TODO: could this work with the restartable memory?
// Docs say hugepages only work with private shm allocs.
#if defined(__linux__) && defined(MADV_HUGEPAGE)
/* Function split out for better error path handling */
static void * alloc_large_chunk_linux(const size_t limit)
{
    size_t pagesize = 0;
    void *ptr = NULL;
    FILE *fp;
    int ret;

    /* Get the size of huge pages */
    fp = fopen("/proc/meminfo", "r");
    if (fp != NULL) {
        char buf[64];

        while ((fgets(buf, sizeof(buf), fp)))
            if (!strncmp(buf, "Hugepagesize:", 13)) {
                ret = sscanf(buf + 13, "%zu\n", &pagesize);

                /* meminfo huge page size is in KiBs */
                pagesize <<= 10;
            }
        fclose(fp);
    }

    if (!pagesize) {
        fprintf(stderr, "Failed to get supported huge page size\n");
        return NULL;
    }

    if (settings.verbose > 1)
        fprintf(stderr, "huge page size: %zu\n", pagesize);

    /* This works because glibc simply uses mmap when the alignment is
     * above a certain limit. */
    ret = posix_memalign(&ptr, pagesize, limit);
    if (ret != 0) {
        fprintf(stderr, "Failed to get aligned memory chunk: %d\n", ret);
        return NULL;
    }

    ret = madvise(ptr, limit, MADV_HUGEPAGE);
    if (ret < 0) {
        fprintf(stderr, "Failed to set transparent hugepage hint: %d\n", ret);
        free(ptr);
        ptr = NULL;
    }

    return ptr;
}
#endif

unsigned int slabs_fixup(char *chunk, const int border) {
    slabclass_t *p;
    item *it = (item *)chunk;
    int id = ITEM_clsid(it);

    // memory isn't used yet. shunt to global pool.
    // (which must be 0)
    if (id == 0) {
        //assert(border == 0);
        p = &slabclass[0];
        grow_slab_list(0);
        p->slab_list[p->slabs++] = (char*)chunk;
        return -1;
    }
    p = &slabclass[id];

    // if we're on a page border, add the slab to slab class
    if (border == 0) {
        grow_slab_list(id);
        p->slab_list[p->slabs++] = chunk;
    }

    // increase free count if ITEM_SLABBED
    if (it->it_flags == ITEM_SLABBED) {
        // if ITEM_SLABBED re-stack on freelist.
        // don't have to run pointer fixups.
        it->prev = 0;
        it->next = p->slots;
        if (it->next) it->next->prev = it;
        p->slots = it;

        p->sl_curr++;
        //fprintf(stderr, "replacing into freelist\n");
    }

    return p->size;
}

/**
 * Determines the chunk sizes and initializes the slab class descriptors
 * accordingly.
 */
void slabs_init(const size_t limit, const double factor, const bool prealloc, const uint32_t *slab_sizes, void *mem_base_external, bool reuse_mem) {
    int i = POWER_SMALLEST - 1;
    unsigned int size = sizeof(item) + settings.chunk_size;

    /* Some platforms use runtime transparent hugepages. If for any reason
     * the initial allocation fails, the required settings do not persist
     * for remaining allocations. As such it makes little sense to do slab
     * preallocation. */
    bool __attribute__ ((unused)) do_slab_prealloc = false;

    mem_limit = limit;

    if (prealloc && mem_base_external == NULL) {
#if defined(__linux__) && defined(MADV_HUGEPAGE)
        mem_base = alloc_large_chunk_linux(mem_limit);
        if (mem_base)
            do_slab_prealloc = true;
#else
        /* Allocate everything in a big chunk with malloc */
        mem_base = malloc(mem_limit);
        do_slab_prealloc = true;
#endif

        if (mem_base != NULL) {
            mem_current = mem_base;
            mem_avail = mem_limit;
        } else {
            fprintf(stderr, "Warning: Failed to allocate requested memory in"
                    " one large chunk.\nWill allocate in smaller chunks\n");
        }
    } else if (prealloc && mem_base_external != NULL) {
        // Can't (yet) mix hugepages with mmap allocations, so separate the
        // logic from above. Reusable memory also force-preallocates memory
        // pages into the global pool, which requires turning mem_* variables.
        do_slab_prealloc = true;
        mem_base = mem_base_external;
        // _current shouldn't be used in this case, but we set it to where it
        // should be anyway.
        if (reuse_mem) {
            mem_current = ((char*)mem_base) + mem_limit;
            mem_avail = 0;
        } else {
            mem_current = mem_base;
            mem_avail = mem_limit;
        }
    }

    memset(slabclass, 0, sizeof(slabclass));

    while (++i < MAX_NUMBER_OF_SLAB_CLASSES-1) {
        if (slab_sizes != NULL) {
            if (slab_sizes[i-1] == 0)
                break;
            size = slab_sizes[i-1];
        } else if (size >= settings.slab_chunk_size_max / factor) {
            break;
        }
        /* Make sure items are always n-byte aligned */
        if (size % CHUNK_ALIGN_BYTES)
            size += CHUNK_ALIGN_BYTES - (size % CHUNK_ALIGN_BYTES);

        slabclass[i].size = size;
        slabclass[i].perslab = settings.slab_page_size / slabclass[i].size;
        if (slab_sizes == NULL)
            size *= factor;
        if (settings.verbose > 1) {
            fprintf(stderr, "slab class %3d: chunk size %9u perslab %7u\n",
                    i, slabclass[i].size, slabclass[i].perslab);
        }
    }

    power_largest = i;
    slabclass[power_largest].size = settings.slab_chunk_size_max;
    slabclass[power_largest].perslab = settings.slab_page_size / settings.slab_chunk_size_max;
    if (settings.verbose > 1) {
        fprintf(stderr, "slab class %3d: chunk size %9u perslab %7u\n",
                i, slabclass[i].size, slabclass[i].perslab);
    }

    /* for the test suite:  faking of how much we've already malloc'd */
    {
        char *t_initial_malloc = getenv("T_MEMD_INITIAL_MALLOC");
        if (t_initial_malloc) {
            mem_malloced = (size_t)atol(t_initial_malloc);
        }

    }

    if (do_slab_prealloc) {
        if (!reuse_mem) {
            slabs_preallocate(power_largest);
        }
    }
}

void slabs_prefill_global(void) {
    void *ptr;
    slabclass_t *p = &slabclass[0];
    int len = settings.slab_page_size;

    while (mem_malloced < mem_limit
            && (ptr = memory_allocate(len)) != NULL) {
        grow_slab_list(0);
        p->slab_list[p->slabs++] = ptr;
    }
    mem_limit_reached = true;
}

static void slabs_preallocate (const unsigned int maxslabs) {
    int i;
    unsigned int prealloc = 0;

    /* pre-allocate a 1MB slab in every size class so people don't get
       confused by non-intuitive "SERVER_ERROR out of memory"
       messages.  this is the most common question on the mailing
       list.  if you really don't want this, you can rebuild without
       these three lines.  */

    for (i = POWER_SMALLEST; i < MAX_NUMBER_OF_SLAB_CLASSES; i++) {
        if (++prealloc > maxslabs)
            break;
        if (do_slabs_newslab(i) == 0) {
            fprintf(stderr, "Error while preallocating slab memory!\n"
                "If using -L or other prealloc options, max memory must be "
                "at least %d megabytes.\n", power_largest);
            exit(1);
        }
    }
}

static int grow_slab_list (const unsigned int id) {
    slabclass_t *p = &slabclass[id];
    if (p->slabs == p->list_size) {
        size_t new_size =  (p->list_size != 0) ? p->list_size * 2 : 16;
        void *new_list = realloc(p->slab_list, new_size * sizeof(void *));
        if (new_list == 0) return 0;
        p->list_size = new_size;
        p->slab_list = new_list;
    }
    return 1;
}

static void split_slab_page_into_freelist(char *ptr, const unsigned int id) {
    slabclass_t *p = &slabclass[id];
    int x;
    for (x = 0; x < p->perslab; x++) {
        do_slabs_free(ptr, 0, id);
        ptr += p->size;
    }
}

/* Fast FIFO queue */
static void *get_page_from_global_pool(void) {
    slabclass_t *p = &slabclass[SLAB_GLOBAL_PAGE_POOL];
    if (p->slabs < 1) {
        return NULL;
    }
    char *ret = p->slab_list[p->slabs - 1];
    p->slabs--;
    return ret;
}

static int do_slabs_newslab(const unsigned int id) {
    slabclass_t *p = &slabclass[id];
    slabclass_t *g = &slabclass[SLAB_GLOBAL_PAGE_POOL];
    int len = (settings.slab_reassign || settings.slab_chunk_size_max != settings.slab_page_size)
        ? settings.slab_page_size
        : p->size * p->perslab;
    char *ptr;

    if ((mem_limit && mem_malloced + len > mem_limit && p->slabs > 0
         && g->slabs == 0)) {
        mem_limit_reached = true;
        MEMCACHED_SLABS_SLABCLASS_ALLOCATE_FAILED(id);
        return 0;
    }

    if ((grow_slab_list(id) == 0) ||
        (((ptr = get_page_from_global_pool()) == NULL) &&
        ((ptr = memory_allocate((size_t)len)) == 0))) {

        MEMCACHED_SLABS_SLABCLASS_ALLOCATE_FAILED(id);
        return 0;
    }

    memset(ptr, 0, (size_t)len);
    split_slab_page_into_freelist(ptr, id);

    p->slab_list[p->slabs++] = ptr;
    MEMCACHED_SLABS_SLABCLASS_ALLOCATE(id);

    return 1;
}

/*@null@*/
static void *do_slabs_alloc(const size_t size, unsigned int id,
        unsigned int flags) {
    slabclass_t *p;
    void *ret = NULL;
    item *it = NULL;

    if (id < POWER_SMALLEST || id > power_largest) {
        MEMCACHED_SLABS_ALLOCATE_FAILED(size, 0);
        return NULL;
    }
    p = &slabclass[id];
    assert(p->sl_curr == 0 || (((item *)p->slots)->it_flags & ITEM_SLABBED));

    assert(size <= p->size);
    /* fail unless we have space at the end of a recently allocated page,
       we have something on our freelist, or we could allocate a new page */
    if (p->sl_curr == 0 && flags != SLABS_ALLOC_NO_NEWPAGE) {
        do_slabs_newslab(id);
    }

    if (p->sl_curr != 0) {
        /* return off our freelist */
        it = (item *)p->slots;
        p->slots = it->next;
        if (it->next) it->next->prev = 0;
        /* Kill flag and initialize refcount here for lock safety in slab
         * mover's freeness detection. */
        it->it_flags &= ~ITEM_SLABBED;
        it->refcount = 1;
        p->sl_curr--;
        ret = (void *)it;
    } else {
        ret = NULL;
    }

    if (ret) {
        MEMCACHED_SLABS_ALLOCATE(size, id, p->size, ret);
    } else {
        MEMCACHED_SLABS_ALLOCATE_FAILED(size, id);
    }

    return ret;
}

static void do_slabs_free_chunked(item *it, const size_t size) {
    item_chunk *chunk = (item_chunk *) ITEM_schunk(it);
    slabclass_t *p;

    it->it_flags = ITEM_SLABBED;
    // FIXME: refresh on how this works?
    //it->slabs_clsid = 0;
    it->prev = 0;
    // header object's original classid is stored in chunk.
    p = &slabclass[chunk->orig_clsid];
    if (chunk->next) {
        chunk = chunk->next;
        chunk->prev = 0;
    } else {
        // header with no attached chunk
        chunk = NULL;
    }

    // return the header object.
    // TODO: This is in three places, here and in do_slabs_free().
    it->prev = 0;
    it->next = p->slots;
    if (it->next) it->next->prev = it;
    p->slots = it;
    p->sl_curr++;

    item_chunk *next_chunk;
    while (chunk) {
        assert(chunk->it_flags == ITEM_CHUNK);
        chunk->it_flags = ITEM_SLABBED;
        p = &slabclass[chunk->slabs_clsid];
        next_chunk = chunk->next;

        chunk->prev = 0;
        chunk->next = p->slots;
        if (chunk->next) chunk->next->prev = chunk;
        p->slots = chunk;
        p->sl_curr++;

        chunk = next_chunk;
    }

    return;
}


void do_slabs_free(void *ptr, const size_t size, unsigned int id) {
    slabclass_t *p;
    item *it;

    assert(id >= POWER_SMALLEST && id <= power_largest);
    if (id < POWER_SMALLEST || id > power_largest)
        return;

    MEMCACHED_SLABS_FREE(size, id, ptr);
    p = &slabclass[id];

    it = (item *)ptr;
    if ((it->it_flags & ITEM_CHUNKED) == 0) {
        it->it_flags = ITEM_SLABBED;
        it->slabs_clsid = id;
        it->prev = 0;
        it->next = p->slots;
        if (it->next) it->next->prev = it;
        p->slots = it;

        p->sl_curr++;
    } else {
        do_slabs_free_chunked(it, size);
    }
    return;
}

/* With refactoring of the various stats code the automover won't need a
 * custom function here.
 */
void fill_slab_stats_automove(slab_stats_automove *am) {
    int n;
    pthread_mutex_lock(&slabs_lock);
    for (n = 0; n < MAX_NUMBER_OF_SLAB_CLASSES; n++) {
        slabclass_t *p = &slabclass[n];
        slab_stats_automove *cur = &am[n];
        cur->chunks_per_page = p->perslab;
        cur->free_chunks = p->sl_curr;
        cur->total_pages = p->slabs;
        cur->chunk_size = p->size;
    }
    pthread_mutex_unlock(&slabs_lock);
}

/* TODO: slabs_available_chunks should grow up to encompass this.
 * mem_flag is redundant with the other function.
 */
unsigned int global_page_pool_size(bool *mem_flag) {
    unsigned int ret = 0;
    pthread_mutex_lock(&slabs_lock);
    if (mem_flag != NULL)
        *mem_flag = mem_malloced >= mem_limit ? true : false;
    ret = slabclass[SLAB_GLOBAL_PAGE_POOL].slabs;
    pthread_mutex_unlock(&slabs_lock);
    return ret;
}

/*@null@*/
static void do_slabs_stats(ADD_STAT add_stats, void *c) {
    int i, total;
    /* Get the per-thread stats which contain some interesting aggregates */
    struct thread_stats thread_stats;
    threadlocal_stats_aggregate(&thread_stats);

    total = 0;
    for(i = POWER_SMALLEST; i <= power_largest; i++) {
        slabclass_t *p = &slabclass[i];
        if (p->slabs != 0) {
            uint32_t perslab, slabs;
            slabs = p->slabs;
            perslab = p->perslab;

            char key_str[STAT_KEY_LEN];
            char val_str[STAT_VAL_LEN];
            int klen = 0, vlen = 0;

            APPEND_NUM_STAT(i, "chunk_size", "%u", p->size);
            APPEND_NUM_STAT(i, "chunks_per_page", "%u", perslab);
            APPEND_NUM_STAT(i, "total_pages", "%u", slabs);
            APPEND_NUM_STAT(i, "total_chunks", "%u", slabs * perslab);
            APPEND_NUM_STAT(i, "used_chunks", "%u",
                            slabs*perslab - p->sl_curr);
            APPEND_NUM_STAT(i, "free_chunks", "%u", p->sl_curr);
            /* Stat is dead, but displaying zero instead of removing it. */
            APPEND_NUM_STAT(i, "free_chunks_end", "%u", 0);
            APPEND_NUM_STAT(i, "get_hits", "%llu",
                    (unsigned long long)thread_stats.slab_stats[i].get_hits);
            APPEND_NUM_STAT(i, "cmd_set", "%llu",
                    (unsigned long long)thread_stats.slab_stats[i].set_cmds);
            APPEND_NUM_STAT(i, "delete_hits", "%llu",
                    (unsigned long long)thread_stats.slab_stats[i].delete_hits);
            APPEND_NUM_STAT(i, "incr_hits", "%llu",
                    (unsigned long long)thread_stats.slab_stats[i].incr_hits);
            APPEND_NUM_STAT(i, "decr_hits", "%llu",
                    (unsigned long long)thread_stats.slab_stats[i].decr_hits);
            APPEND_NUM_STAT(i, "cas_hits", "%llu",
                    (unsigned long long)thread_stats.slab_stats[i].cas_hits);
            APPEND_NUM_STAT(i, "cas_badval", "%llu",
                    (unsigned long long)thread_stats.slab_stats[i].cas_badval);
            APPEND_NUM_STAT(i, "touch_hits", "%llu",
                    (unsigned long long)thread_stats.slab_stats[i].touch_hits);
            total++;
        }
    }

    /* add overall slab stats and append terminator */

    APPEND_STAT("active_slabs", "%d", total);
    APPEND_STAT("total_malloced", "%llu", (unsigned long long)mem_malloced);
    add_stats(NULL, 0, NULL, 0, c);
}

static void *memory_allocate(size_t size) {
    void *ret;

    if (mem_base == NULL) {
        /* We are not using a preallocated large memory chunk */
        ret = malloc(size);
    } else {
        ret = mem_current;

        if (size > mem_avail) {
            return NULL;
        }

        /* mem_current pointer _must_ be aligned!!! */
        if (size % CHUNK_ALIGN_BYTES) {
            size += CHUNK_ALIGN_BYTES - (size % CHUNK_ALIGN_BYTES);
        }

        mem_current = ((char*)mem_current) + size;
        if (size < mem_avail) {
            mem_avail -= size;
        } else {
            mem_avail = 0;
        }
    }
    mem_malloced += size;

    return ret;
}

/* Must only be used if all pages are item_size_max */
static void memory_release() {
    void *p = NULL;
    if (mem_base != NULL)
        return;

    if (!settings.slab_reassign)
        return;

    while (mem_malloced > mem_limit &&
            (p = get_page_from_global_pool()) != NULL) {
        free(p);
        mem_malloced -= settings.slab_page_size;
    }
}

void *slabs_alloc(size_t size, unsigned int id,
        unsigned int flags) {
    void *ret;

    pthread_mutex_lock(&slabs_lock);
    ret = do_slabs_alloc(size, id, flags);
    pthread_mutex_unlock(&slabs_lock);
    return ret;
}

void slabs_free(void *ptr, size_t size, unsigned int id) {
    pthread_mutex_lock(&slabs_lock);
    do_slabs_free(ptr, size, id);
    pthread_mutex_unlock(&slabs_lock);
}

void slabs_stats(ADD_STAT add_stats, void *c) {
    pthread_mutex_lock(&slabs_lock);
    do_slabs_stats(add_stats, c);
    pthread_mutex_unlock(&slabs_lock);
}

static bool do_slabs_adjust_mem_limit(size_t new_mem_limit) {
    /* Cannot adjust memory limit at runtime if prealloc'ed */
    if (mem_base != NULL)
        return false;
    settings.maxbytes = new_mem_limit;
    mem_limit = new_mem_limit;
    mem_limit_reached = false; /* Will reset on next alloc */
    memory_release(); /* free what might already be in the global pool */
    return true;
}

bool slabs_adjust_mem_limit(size_t new_mem_limit) {
    bool ret;
    pthread_mutex_lock(&slabs_lock);
    ret = do_slabs_adjust_mem_limit(new_mem_limit);
    pthread_mutex_unlock(&slabs_lock);
    return ret;
}

unsigned int slabs_available_chunks(const unsigned int id, bool *mem_flag,
        unsigned int *chunks_perslab) {
    unsigned int ret;
    slabclass_t *p;

    pthread_mutex_lock(&slabs_lock);
    p = &slabclass[id];
    ret = p->sl_curr;
    if (mem_flag != NULL)
        *mem_flag = mem_malloced >= mem_limit ? true : false;
    if (chunks_perslab != NULL)
        *chunks_perslab = p->perslab;
    pthread_mutex_unlock(&slabs_lock);
    return ret;
}

/* The slabber system could avoid needing to understand much, if anything,
 * about items if callbacks were strategically used. Due to how the slab mover
 * works, certain flag bits can only be adjusted while holding the slabs lock.
 * Using these functions, isolate sections of code needing this and turn them
 * into callbacks when an interface becomes more obvious.
 */
void slabs_mlock(void) {
    pthread_mutex_lock(&slabs_lock);
}

void slabs_munlock(void) {
    pthread_mutex_unlock(&slabs_lock);
}

static pthread_cond_t slab_rebalance_cond = PTHREAD_COND_INITIALIZER;
static volatile int do_run_slab_rebalance_thread = 1;

#define DEFAULT_SLAB_BULK_CHECK 1
int slab_bulk_check = DEFAULT_SLAB_BULK_CHECK;

static int slab_rebalance_start(void) {
    slabclass_t *s_cls;
    int no_go = 0;

    pthread_mutex_lock(&slabs_lock);

    if (slab_rebal.s_clsid < SLAB_GLOBAL_PAGE_POOL ||
        slab_rebal.s_clsid > power_largest  ||
        slab_rebal.d_clsid < SLAB_GLOBAL_PAGE_POOL ||
        slab_rebal.d_clsid > power_largest  ||
        slab_rebal.s_clsid == slab_rebal.d_clsid)
        no_go = -2;

    s_cls = &slabclass[slab_rebal.s_clsid];

    if (!grow_slab_list(slab_rebal.d_clsid)) {
        no_go = -1;
    }

    if (s_cls->slabs < 2)
        no_go = -3;

    if (no_go != 0) {
        pthread_mutex_unlock(&slabs_lock);
        return no_go; /* Should use a wrapper function... */
    }

    /* Always kill the first available slab page as it is most likely to
     * contain the oldest items
     */
    slab_rebal.slab_start = s_cls->slab_list[0];
    slab_rebal.slab_end   = (char *)slab_rebal.slab_start +
        (s_cls->size * s_cls->perslab);
    slab_rebal.slab_pos   = slab_rebal.slab_start;
    slab_rebal.done       = 0;
    // Don't need to do chunk move work if page is in global pool.
    if (slab_rebal.s_clsid == SLAB_GLOBAL_PAGE_POOL) {
        slab_rebal.done = 1;
    }

    slab_rebalance_signal = 2;

    if (settings.verbose > 1) {
        fprintf(stderr, "Started a slab rebalance\n");
    }

    pthread_mutex_unlock(&slabs_lock);

    STATS_LOCK();
    stats_state.slab_reassign_running = true;
    STATS_UNLOCK();

    return 0;
}

/* CALLED WITH slabs_lock HELD */
static void *slab_rebalance_alloc(const size_t size, unsigned int id) {
    slabclass_t *s_cls;
    s_cls = &slabclass[slab_rebal.s_clsid];
    int x;
    item *new_it = NULL;

    for (x = 0; x < s_cls->perslab; x++) {
        new_it = do_slabs_alloc(size, id, SLABS_ALLOC_NO_NEWPAGE);
        /* check that memory isn't within the range to clear */
        if (new_it == NULL) {
            break;
        }
        if ((void *)new_it >= slab_rebal.slab_start
            && (void *)new_it < slab_rebal.slab_end) {
            /* Pulled something we intend to free. Mark it as freed since
             * we've already done the work of unlinking it from the freelist.
             */
            new_it->refcount = 0;
            new_it->it_flags = ITEM_SLABBED|ITEM_FETCHED;
#ifdef DEBUG_SLAB_MOVER
            memcpy(ITEM_key(new_it), "deadbeef", 8);
#endif
            new_it = NULL;
            slab_rebal.inline_reclaim++;
        } else {
            break;
        }
    }
    return new_it;
}

/* CALLED WITH slabs_lock HELD */
/* detaches item/chunk from freelist. */
static void slab_rebalance_cut_free(slabclass_t *s_cls, item *it) {
    /* Ensure this was on the freelist and nothing else. */
    assert(it->it_flags == ITEM_SLABBED);
    if (s_cls->slots == it) {
        s_cls->slots = it->next;
    }
    if (it->next) it->next->prev = it->prev;
    if (it->prev) it->prev->next = it->next;
    s_cls->sl_curr--;
}

enum move_status {
    MOVE_PASS=0, MOVE_FROM_SLAB, MOVE_FROM_LRU, MOVE_BUSY, MOVE_LOCKED
};

#define SLAB_MOVE_MAX_LOOPS 1000

/* refcount == 0 is safe since nobody can incr while item_lock is held.
 * refcount != 0 is impossible since flags/etc can be modified in other
 * threads. instead, note we found a busy one and bail. logic in do_item_get
 * will prevent busy items from continuing to be busy
 * NOTE: This is checking it_flags outside of an item lock. I believe this
 * works since it_flags is 8 bits, and we're only ever comparing a single bit
 * regardless. ITEM_SLABBED bit will always be correct since we're holding the
 * lock which modifies that bit. ITEM_LINKED won't exist if we're between an
 * item having ITEM_SLABBED removed, and the key hasn't been added to the item
 * yet. The memory barrier from the slabs lock should order the key write and the
 * flags to the item?
 * If ITEM_LINKED did exist and was just removed, but we still see it, that's
 * still safe since it will have a valid key, which we then lock, and then
 * recheck everything.
 * This may not be safe on all platforms; If not, slabs_alloc() will need to
 * seed the item key while holding slabs_lock.
 */
static int slab_rebalance_move(void) {
    slabclass_t *s_cls;
    int x;
    int was_busy = 0;
    int refcount = 0;
    uint32_t hv;
    void *hold_lock;
    enum move_status status = MOVE_PASS;

    pthread_mutex_lock(&slabs_lock);

    s_cls = &slabclass[slab_rebal.s_clsid];

    for (x = 0; x < slab_bulk_check; x++) {
        hv = 0;
        hold_lock = NULL;
        item *it = slab_rebal.slab_pos;
        item_chunk *ch = NULL;
        status = MOVE_PASS;
        if (it->it_flags & ITEM_CHUNK) {
            /* This chunk is a chained part of a larger item. */
            ch = (item_chunk *) it;
            /* Instead, we use the head chunk to find the item and effectively
             * lock the entire structure. If a chunk has ITEM_CHUNK flag, its
             * head cannot be slabbed, so the normal routine is safe. */
            it = ch->head;
            assert(it->it_flags & ITEM_CHUNKED);
        }

        /* ITEM_FETCHED when ITEM_SLABBED is overloaded to mean we've cleared
         * the chunk for move. Only these two flags should exist.
         */
        if (it->it_flags != (ITEM_SLABBED|ITEM_FETCHED)) {
            /* ITEM_SLABBED can only be added/removed under the slabs_lock */
            if (it->it_flags & ITEM_SLABBED) {
                assert(ch == NULL);
                slab_rebalance_cut_free(s_cls, it);
                status = MOVE_FROM_SLAB;
            } else if ((it->it_flags & ITEM_LINKED) != 0) {
                /* If it doesn't have ITEM_SLABBED, the item could be in any
                 * state on its way to being freed or written to. If no
                 * ITEM_SLABBED, but it's had ITEM_LINKED, it must be active
                 * and have the key written to it already.
                 */
                hv = hash(ITEM_key(it), it->nkey);
                if ((hold_lock = item_trylock(hv)) == NULL) {
                    status = MOVE_LOCKED;
                } else {
                    bool is_linked = (it->it_flags & ITEM_LINKED);
                    refcount = refcount_incr(it);
                    if (refcount == 2) { /* item is linked but not busy */
                        /* Double check ITEM_LINKED flag here, since we're
                         * past a memory barrier from the mutex. */
                        if (is_linked) {
                            status = MOVE_FROM_LRU;
                        } else {
                            /* refcount == 1 + !ITEM_LINKED means the item is being
                             * uploaded to, or was just unlinked but hasn't been freed
                             * yet. Let it bleed off on its own and try again later */
                            status = MOVE_BUSY;
                        }
                    } else if (refcount > 2 && is_linked) {
                        // TODO: Mark items for delete/rescue and process
                        // outside of the main loop.
                        if (slab_rebal.busy_loops > SLAB_MOVE_MAX_LOOPS) {
                            slab_rebal.busy_deletes++;
                            // Only safe to hold slabs lock because refcount
                            // can't drop to 0 until we release item lock.
                            STORAGE_delete(storage, it);
                            pthread_mutex_unlock(&slabs_lock);
                            do_item_unlink(it, hv);
                            pthread_mutex_lock(&slabs_lock);
                        }
                        status = MOVE_BUSY;
                    } else {
                        if (settings.verbose > 2) {
                            fprintf(stderr, "Slab reassign hit a busy item: refcount: %d (%d -> %d)\n",
                                it->refcount, slab_rebal.s_clsid, slab_rebal.d_clsid);
                        }
                        status = MOVE_BUSY;
                    }
                    /* Item lock must be held while modifying refcount */
                    if (status == MOVE_BUSY) {
                        refcount_decr(it);
                        item_trylock_unlock(hold_lock);
                    }
                }
            } else {
                /* See above comment. No ITEM_SLABBED or ITEM_LINKED. Mark
                 * busy and wait for item to complete its upload. */
                status = MOVE_BUSY;
            }
        }

        int save_item = 0;
        item *new_it = NULL;
        size_t ntotal = 0;
        switch (status) {
            case MOVE_FROM_LRU:
                /* Lock order is LRU locks -> slabs_lock. unlink uses LRU lock.
                 * We only need to hold the slabs_lock while initially looking
                 * at an item, and at this point we have an exclusive refcount
                 * (2) + the item is locked. Drop slabs lock, drop item to
                 * refcount 1 (just our own, then fall through and wipe it
                 */
                /* Check if expired or flushed */
                ntotal = ITEM_ntotal(it);
#ifdef EXTSTORE
                if (it->it_flags & ITEM_HDR) {
                    ntotal = (ntotal - it->nbytes) + sizeof(item_hdr);
                }
#endif
                /* REQUIRES slabs_lock: CHECK FOR cls->sl_curr > 0 */
                if (ch == NULL && (it->it_flags & ITEM_CHUNKED)) {
                    /* Chunked should be identical to non-chunked, except we need
                     * to swap out ntotal for the head-chunk-total. */
                    ntotal = s_cls->size;
                }
                if ((it->exptime != 0 && it->exptime < current_time)
                    || item_is_flushed(it)) {
                    /* Expired, don't save. */
                    save_item = 0;
                } else if (ch == NULL &&
                        (new_it = slab_rebalance_alloc(ntotal, slab_rebal.s_clsid)) == NULL) {
                    /* Not a chunk of an item, and nomem. */
                    save_item = 0;
                    slab_rebal.evictions_nomem++;
                } else if (ch != NULL &&
                        (new_it = slab_rebalance_alloc(s_cls->size, slab_rebal.s_clsid)) == NULL) {
                    /* Is a chunk of an item, and nomem. */
                    save_item = 0;
                    slab_rebal.evictions_nomem++;
                } else {
                    /* Was whatever it was, and we have memory for it. */
                    save_item = 1;
                }
<<<<<<< HEAD
                unsigned int requested_adjust = 0;
=======
                pthread_mutex_unlock(&slabs_lock);
>>>>>>> 9485db55
                if (save_item) {
                    pthread_mutex_unlock(&slabs_lock);
                    if (ch == NULL) {
                        assert((new_it->it_flags & ITEM_CHUNKED) == 0);
                        /* if free memory, memcpy. clear prev/next/h_bucket */
                        memcpy(new_it, it, ntotal);
                        new_it->prev = 0;
                        new_it->next = 0;
                        new_it->h_next = 0;
                        /* These are definitely required. else fails assert */
                        new_it->it_flags &= ~ITEM_LINKED;
                        new_it->refcount = 0;
                        do_item_replace(it, new_it, hv);
                        /* Need to walk the chunks and repoint head  */
                        if (new_it->it_flags & ITEM_CHUNKED) {
                            item_chunk *fch = (item_chunk *) ITEM_schunk(new_it);
                            fch->next->prev = fch;
                            while (fch) {
                                fch->head = new_it;
                                fch = fch->next;
                            }
                        }
                        it->refcount = 0;
                        it->it_flags = ITEM_SLABBED|ITEM_FETCHED;
#ifdef DEBUG_SLAB_MOVER
                        memcpy(ITEM_key(it), "deadbeef", 8);
#endif
                        slab_rebal.rescues++;
                    } else {
                        item_chunk *nch = (item_chunk *) new_it;
                        /* Chunks always have head chunk (the main it) */
                        ch->prev->next = nch;
                        if (ch->next)
                            ch->next->prev = nch;
                        memcpy(nch, ch, ch->used + sizeof(item_chunk));
                        ch->refcount = 0;
                        ch->it_flags = ITEM_SLABBED|ITEM_FETCHED;
                        slab_rebal.chunk_rescues++;
#ifdef DEBUG_SLAB_MOVER
                        memcpy(ITEM_key((item *)ch), "deadbeef", 8);
#endif
                        refcount_decr(it);
                    }
                    pthread_mutex_lock(&slabs_lock);
                } else {
                    /* restore ntotal in case we tried saving a head chunk. */
                    ntotal = ITEM_ntotal(it);
                    STORAGE_delete(storage, it);
                    /* Remove from freelist now. Greatly improves reassignment time.
                     * See MEMSYS'19 - Faster Slab Reassignment in memcached
                     *       1. we need to hold the slabs lock while doing
                     *          the unlink, free, and removing from
                     *          freelist so that that live items
                     *          do not sneek into the slab that we are clearing */
                    do_item_unlink_noslab_lock(it, hv);
                    do_slabs_free(it, ntotal, slab_rebal.s_clsid);
                    /* if the item was a chunk head we need to
                     * get back to the current slot in the slab */
                    if (ch)
                        it = (item*)slab_rebal.slab_pos;
                    slab_rebalance_cut_free(s_cls, it);
                    it->refcount = 0;
                    it->it_flags = ITEM_SLABBED|ITEM_FETCHED;

                    /*
                    if (refcount_decr(it) == 0) {
                        do_slabs_free(it, ntotal, slab_rebal.s_clsid);
                        if (ch)
                            it = (item*)slab_rebal.slab_pos;
                        slab_rebalance_cut_free(s_cls, it);
                        it->refcount = 0;
                        it->it_flags = ITEM_SLABBED|ITEM_FETCHED;
                    }
                    else {
                        slab_rebal.busy_items++;
                        was_busy++;
                    }
                    */
                }

                item_trylock_unlock(hold_lock);
                /* Always remove the ntotal, as we added it in during
                 * do_slabs_alloc() when copying the item.
                 */
                break;
            case MOVE_FROM_SLAB:
                it->refcount = 0;
                it->it_flags = ITEM_SLABBED|ITEM_FETCHED;
#ifdef DEBUG_SLAB_MOVER
                memcpy(ITEM_key(it), "deadbeef", 8);
#endif
                break;
            case MOVE_BUSY:
            case MOVE_LOCKED:
                slab_rebal.busy_items++;
                was_busy++;
                break;
            case MOVE_PASS:
                break;
        }

        slab_rebal.slab_pos = (char *)slab_rebal.slab_pos + s_cls->size;
        if (slab_rebal.slab_pos >= slab_rebal.slab_end)
            break;
    }

    if (slab_rebal.slab_pos >= slab_rebal.slab_end) {
        /* Some items were busy, start again from the top */
        if (slab_rebal.busy_items) {
            slab_rebal.slab_pos = slab_rebal.slab_start;
            STATS_LOCK();
            stats.slab_reassign_busy_items += slab_rebal.busy_items;
            STATS_UNLOCK();
            slab_rebal.busy_items = 0;
            slab_rebal.busy_loops++;
        } else {
            slab_rebal.done++;
        }
    }

    pthread_mutex_unlock(&slabs_lock);

    return was_busy;
}

static void slab_rebalance_finish(void) {
    slabclass_t *s_cls;
    slabclass_t *d_cls;
    int x;
    uint32_t rescues;
    uint32_t evictions_nomem;
    uint32_t inline_reclaim;
    uint32_t chunk_rescues;
    uint32_t busy_deletes;

    pthread_mutex_lock(&slabs_lock);

    s_cls = &slabclass[slab_rebal.s_clsid];
    d_cls = &slabclass[slab_rebal.d_clsid];

#ifdef DEBUG_SLAB_MOVER
    /* If the algorithm is broken, live items can sneak in. */
    slab_rebal.slab_pos = slab_rebal.slab_start;
    while (1) {
        item *it = slab_rebal.slab_pos;
        assert(it->it_flags == (ITEM_SLABBED|ITEM_FETCHED));
        assert(memcmp(ITEM_key(it), "deadbeef", 8) == 0);
        it->it_flags = ITEM_SLABBED|ITEM_FETCHED;
        slab_rebal.slab_pos = (char *)slab_rebal.slab_pos + s_cls->size;
        if (slab_rebal.slab_pos >= slab_rebal.slab_end)
            break;
    }
#endif

    /* At this point the stolen slab is completely clear.
     * We always kill the "first"/"oldest" slab page in the slab_list, so
     * shuffle the page list backwards and decrement.
     */
    s_cls->slabs--;
    for (x = 0; x < s_cls->slabs; x++) {
        s_cls->slab_list[x] = s_cls->slab_list[x+1];
    }

    d_cls->slab_list[d_cls->slabs++] = slab_rebal.slab_start;
    /* Don't need to split the page into chunks if we're just storing it */
    if (slab_rebal.d_clsid > SLAB_GLOBAL_PAGE_POOL) {
        memset(slab_rebal.slab_start, 0, (size_t)settings.slab_page_size);
        split_slab_page_into_freelist(slab_rebal.slab_start,
            slab_rebal.d_clsid);
    } else if (slab_rebal.d_clsid == SLAB_GLOBAL_PAGE_POOL) {
        /* memset just enough to signal restart handler to skip */
        memset(slab_rebal.slab_start, 0, sizeof(item));
        /* mem_malloc'ed might be higher than mem_limit. */
        mem_limit_reached = false;
        memory_release();
    }

    slab_rebal.busy_loops = 0;
    slab_rebal.done       = 0;
    slab_rebal.s_clsid    = 0;
    slab_rebal.d_clsid    = 0;
    slab_rebal.slab_start = NULL;
    slab_rebal.slab_end   = NULL;
    slab_rebal.slab_pos   = NULL;
    evictions_nomem    = slab_rebal.evictions_nomem;
    inline_reclaim = slab_rebal.inline_reclaim;
    rescues   = slab_rebal.rescues;
    chunk_rescues = slab_rebal.chunk_rescues;
    busy_deletes = slab_rebal.busy_deletes;
    slab_rebal.evictions_nomem    = 0;
    slab_rebal.inline_reclaim = 0;
    slab_rebal.rescues  = 0;
    slab_rebal.chunk_rescues = 0;
    slab_rebal.busy_deletes = 0;

    slab_rebalance_signal = 0;

    pthread_mutex_unlock(&slabs_lock);

    STATS_LOCK();
    stats.slabs_moved++;
    stats.slab_reassign_rescues += rescues;
    stats.slab_reassign_evictions_nomem += evictions_nomem;
    stats.slab_reassign_inline_reclaim += inline_reclaim;
    stats.slab_reassign_chunk_rescues += chunk_rescues;
    stats.slab_reassign_busy_deletes += busy_deletes;
    stats_state.slab_reassign_running = false;
    STATS_UNLOCK();

    if (settings.verbose > 1) {
        fprintf(stderr, "finished a slab move\n");
    }
}

/* Slab mover thread.
 * Sits waiting for a condition to jump off and shovel some memory about
 */
static void *slab_rebalance_thread(void *arg) {
    int was_busy = 0;
    /* So we first pass into cond_wait with the mutex held */
    mutex_lock(&slabs_rebalance_lock);

    /* Must finish moving page before stopping */
    while (slab_rebalance_signal || do_run_slab_rebalance_thread) {
        if (slab_rebalance_signal == 1) {
            if (slab_rebalance_start() < 0) {
                /* Handle errors with more specificity as required. */
                slab_rebalance_signal = 0;
            }

            was_busy = 0;
        } else if (slab_rebalance_signal && slab_rebal.slab_start != NULL) {
            was_busy = slab_rebalance_move();
        }

        if (slab_rebal.done) {
            slab_rebalance_finish();
        } else if (was_busy) {
            /* Stuck waiting for some items to unlock, so slow down a bit
             * to give them a chance to free up */
            usleep(1000);
        }

        if (slab_rebalance_signal == 0) {
            /* always hold this lock while we're running */
            pthread_cond_wait(&slab_rebalance_cond, &slabs_rebalance_lock);
        }
    }

    // TODO: cancel in-flight slab page move
    mutex_unlock(&slabs_rebalance_lock);
    return NULL;
}

/* Iterate at most once through the slab classes and pick a "random" source.
 * I like this better than calling rand() since rand() is slow enough that we
 * can just check all of the classes once instead.
 */
static int slabs_reassign_pick_any(int dst) {
    static int cur = POWER_SMALLEST - 1;
    int tries = power_largest - POWER_SMALLEST + 1;
    for (; tries > 0; tries--) {
        cur++;
        if (cur > power_largest)
            cur = POWER_SMALLEST;
        if (cur == dst)
            continue;
        if (slabclass[cur].slabs > 1) {
            return cur;
        }
    }
    return -1;
}

static enum reassign_result_type do_slabs_reassign(int src, int dst) {
    bool nospare = false;
    if (slab_rebalance_signal != 0)
        return REASSIGN_RUNNING;

    if (src == dst)
        return REASSIGN_SRC_DST_SAME;

    /* Special indicator to choose ourselves. */
    if (src == -1) {
        src = slabs_reassign_pick_any(dst);
        /* TODO: If we end up back at -1, return a new error type */
    }

    if (src < SLAB_GLOBAL_PAGE_POOL || src > power_largest ||
        dst < SLAB_GLOBAL_PAGE_POOL || dst > power_largest)
        return REASSIGN_BADCLASS;

    pthread_mutex_lock(&slabs_lock);
    if (slabclass[src].slabs < 2)
        nospare = true;
    pthread_mutex_unlock(&slabs_lock);
    if (nospare)
        return REASSIGN_NOSPARE;

    slab_rebal.s_clsid = src;
    slab_rebal.d_clsid = dst;

    slab_rebalance_signal = 1;
    pthread_cond_signal(&slab_rebalance_cond);

    return REASSIGN_OK;
}

enum reassign_result_type slabs_reassign(int src, int dst) {
    enum reassign_result_type ret;
    if (pthread_mutex_trylock(&slabs_rebalance_lock) != 0) {
        return REASSIGN_RUNNING;
    }
    ret = do_slabs_reassign(src, dst);
    pthread_mutex_unlock(&slabs_rebalance_lock);
    return ret;
}

/* If we hold this lock, rebalancer can't wake up or move */
void slabs_rebalancer_pause(void) {
    pthread_mutex_lock(&slabs_rebalance_lock);
}

void slabs_rebalancer_resume(void) {
    pthread_mutex_unlock(&slabs_rebalance_lock);
}

static pthread_t rebalance_tid;

int start_slab_maintenance_thread(void) {
    int ret;
    slab_rebalance_signal = 0;
    slab_rebal.slab_start = NULL;
    char *env = getenv("MEMCACHED_SLAB_BULK_CHECK");
    if (env != NULL) {
        slab_bulk_check = atoi(env);
        if (slab_bulk_check == 0) {
            slab_bulk_check = DEFAULT_SLAB_BULK_CHECK;
        }
    }

    if (pthread_cond_init(&slab_rebalance_cond, NULL) != 0) {
        fprintf(stderr, "Can't initialize rebalance condition\n");
        return -1;
    }
    pthread_mutex_init(&slabs_rebalance_lock, NULL);

    if ((ret = pthread_create(&rebalance_tid, NULL,
                              slab_rebalance_thread, NULL)) != 0) {
        fprintf(stderr, "Can't create rebal thread: %s\n", strerror(ret));
        return -1;
    }
    return 0;
}

/* The maintenance thread is on a sleep/loop cycle, so it should join after a
 * short wait */
void stop_slab_maintenance_thread(void) {
    mutex_lock(&slabs_rebalance_lock);
    do_run_slab_rebalance_thread = 0;
    pthread_cond_signal(&slab_rebalance_cond);
    pthread_mutex_unlock(&slabs_rebalance_lock);

    /* Wait for the maintenance thread to stop */
    pthread_join(rebalance_tid, NULL);
}<|MERGE_RESOLUTION|>--- conflicted
+++ resolved
@@ -974,11 +974,7 @@
                     /* Was whatever it was, and we have memory for it. */
                     save_item = 1;
                 }
-<<<<<<< HEAD
                 unsigned int requested_adjust = 0;
-=======
-                pthread_mutex_unlock(&slabs_lock);
->>>>>>> 9485db55
                 if (save_item) {
                     pthread_mutex_unlock(&slabs_lock);
                     if (ch == NULL) {
